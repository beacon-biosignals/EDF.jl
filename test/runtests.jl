--- conflicted
+++ resolved
@@ -275,7 +275,6 @@
         @test sprint(show, edf) == "EDF.File with 140 16-bit-encoded signals"
     end
 
-<<<<<<< HEAD
     @testset "Exports readable by MNE" begin
         edf = EDF.read(joinpath(DATADIR, "test_float_extrema.edf"))
         @test edf.signals[1].header.digital_minimum ≈ -32767.0f0
@@ -286,8 +285,6 @@
     end
 end
 
-=======
->>>>>>> 2eef49f6
 @testset "BDF+ Files" begin
     # This is a `BDF+` file containing only trigger information.
     # It is similiar to a `EDF Annotations` file except that 
